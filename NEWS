CHANGES IN VERSION 0.99.15
--------------------------
	- Development version.
	- Adding 'level' parameter to perform groupGO analysis in getGroupGO function.
	- Adding getEnrich function.
	- Adding enrichPlot and heatPlot function.
	- Adding RIFPlot function.
	- Adding diffusion function.
	- Adding CircosTargets function.
	- Fix netGOTFPlot function bugs.
	- Updated vignette.
	
CHANGES IN VERSION 0.99.16
--------------------------
	- Development version.
	- Fix netGOTFPlot dependencies and add the label size parameter.
	- Update vignette.
	
CHANGES IN VERSION 0.99.17
--------------------------
	- Updating citation.
	- Adding CITATION file.
	
CHANGES IN VERSION 0.99.18
--------------------------
	- Fix SmearPlot bugs.
	
CHANGES IN VERSION 0.99.19
--------------------------
	- Fix netGOTFPlot, RIFPlot and densityPlot functions
	- Fix warning messages when ploting with ggplot2 package (densityPlot, enrichPlot, histPlot, RIFPlot, SmearPlot)
	
CHANGES IN VERSION 1.0.2
--------------------------
	- Fix netConditionsPlot function bugs

CHANGES IN VERSION 1.4.3
--------------------------
<<<<<<< HEAD
	- Fix netConditionsPlot function bug related to factors in data.frame
=======
	- Fix netConditionsPlot function bug related to factors in data.frame

CHANGES IN VERSION 1.5.4
--------------------------
	- Update CITATION
	
CHANGES IN VERSION 1.11.1
--------------------------
	- Update for Biocondutor 3.17 release
>>>>>>> d3711000
<|MERGE_RESOLUTION|>--- conflicted
+++ resolved
@@ -36,9 +36,6 @@
 
 CHANGES IN VERSION 1.4.3
 --------------------------
-<<<<<<< HEAD
-	- Fix netConditionsPlot function bug related to factors in data.frame
-=======
 	- Fix netConditionsPlot function bug related to factors in data.frame
 
 CHANGES IN VERSION 1.5.4
@@ -47,5 +44,4 @@
 	
 CHANGES IN VERSION 1.11.1
 --------------------------
-	- Update for Biocondutor 3.17 release
->>>>>>> d3711000
+	- Update for Biocondutor 3.17 release