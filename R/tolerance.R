--- conflicted
+++ resolved
@@ -5,11 +5,7 @@
 #' @param a Interactor 1.
 #' @param b Interactor 2.
 #' @param c Interactor 3.
-<<<<<<< HEAD
-#' @param tolType Calculation type for tolerance (mean, min, max, median) (default: 'mean').
-=======
 #' @param tolType Calculation type for tolerance (mean, min, max, median) (default: "mean").
->>>>>>> 5933744e
 #'
 #' @return Returns the value of tolerance.
 #'
@@ -23,20 +19,14 @@
 #'
 #' @export
 tolerance <- function(a, b, c, tolType = "mean") {
-    if (missing(a)) {
-        stop("No \"a\" parameter provided")
-    }
-    if (missing(b)) {
-        stop("No \"b\" parameter provided")
-    }
-    if (missing(c)) {
-        stop("No \"c\" parameter provided")
-    }
-    
+    if(missing(a)){stop("No \"a\" parameter provided")}
+    if(missing(b)){stop("No \"b\" parameter provided")}
+    if(missing(c)){stop("No \"c\" parameter provided")}
+
     a_z = (a - b * c)/sqrt((1 - b^2) * (1 - c^2))
     b_y = (b - a * c)/sqrt((1 - a^2) * (1 - c^2))
     c_x = (c - a * b)/sqrt((1 - a^2) * (1 - b^2))
-    
+
     if (tolType == "mean") {
         tol <- mean(c(abs(a_z/a), abs(b_y/b), abs(c_x/c)))
     } else if (tolType == "min") {
