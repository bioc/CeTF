--- conflicted
+++ resolved
@@ -27,15 +27,8 @@
 #'
 #' @export
 histPlot <- function(mat) {
-<<<<<<< HEAD
-    if (!is.data.frame(mat) & !is.matrix(mat)) {
-        stop("input must be a dataframe or a matrix")
-    }
-    
-=======
     if(!is.data.frame(mat) & !is.matrix(mat)){stop("input must be a dataframe or a matrix")}
 
->>>>>>> 5933744e
     cc <- clustCoef(mat)
 
     df1 <- data.frame(clustcoef = cc)
