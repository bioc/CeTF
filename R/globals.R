utils::globalVariables(c("TF", "pathway", "vertex.names", "xend", "y", 
<<<<<<< HEAD
    "yend", ".data"))
=======
    "yend", ".data", "as", "slotNames"))
>>>>>>> d3711000
<|MERGE_RESOLUTION|>--- conflicted
+++ resolved
@@ -1,6 +1,2 @@
 utils::globalVariables(c("TF", "pathway", "vertex.names", "xend", "y", 
-<<<<<<< HEAD
-    "yend", ".data"))
-=======
-    "yend", ".data", "as", "slotNames"))
->>>>>>> d3711000
+    "yend", ".data", "as", "slotNames"))