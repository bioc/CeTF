--- conflicted
+++ resolved
@@ -26,15 +26,8 @@
 #'
 #' @export
 clustCoefPercentage <- function(mat) {
-<<<<<<< HEAD
-    if (!is.data.frame(mat) & !is.matrix(mat)) {
-        stop("mat must be a dataframe or a matrix")
-    }
-    
-=======
     if(!is.data.frame(mat) & !is.matrix(mat)){stop("mat must be a dataframe or a matrix")}
 
->>>>>>> 5933744e
     tmp <- mat[upper.tri(mat)]
     tmp1 <- tmp[which(tmp != 0)]
     return(length(tmp1)/length(tmp) * 100)
