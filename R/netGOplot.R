#' @title Plot a network for getGroupGO function
#'
#' @description Generate the plot of groupGO network result of
#' \code{\link{getGroupGO}} function.
#'
#' @param netCond Network of a specific condition. Can be found in
#' result of \code{\link{runAnalysis}} (see \code{\link{getNet1}} and
#' \code{\link{getNet2}}).
#' @param resultsGO Dataframe with the results of \code{\link{getGroupGO}}
#' (first element of list). This result can be filtered by applying filters
#' for pathways selection.
#' @param netGO Dataframe with the results of \code{\link{getGroupGO}}
#' (second element of list).
#' @param anno Annotation of gene or TFs. Can be found in result of
#' \code{\link{runAnalysis}} function (see \code{\link{getAnno}}).
<<<<<<< HEAD
#' @param groupBy Which variables do you want to group? The options are: 'pathways', 'TFs' and 'genes' (default: 'pathways').
=======
#' @param groupBy Which variables do you want to group? The options are: 'pathways', 'TFs' and 'genes' (default: "pathways").
>>>>>>> 5933744e
#' @param TFs A character with selected TFs.
#' @param genes A character with selected genes.
#' @param label If label is TRUE, shows the names of nodes (default: FALSE).
#'
#' @return Returns the network for \code{\link{getGroupGO}} output under a condition.
#'
#' @importFrom geomnet geom_net theme_net as.edgedf
#' @importFrom ggplot2 fortify ggplot facet_wrap element_rect
#'
#' @examples
#' # load the annotation package
#' library(org.Hs.eg.db)
#'
#' # load the pcitrif class object resulted from runAnalysis function
#' data(pcitrifExample)
#'
#' # getting the genes in network of condition 1
#' genes <- unique(c(as.character(getNet1(pcitrifExample)[,1]),
#'                  as.character(getNet1(pcitrifExample)[,2])))
#'
#' # performing getGroupGO analysis
#' cond1 <- getGroupGO(genes = genes,
#'                     ont = 'BP',
#'                     keyType = 'ENSEMBL',
#'                     annoPkg = org.Hs.eg.db)
#'
#' # selecting only first 12 pathways
#' t1 <- head(cond1$results, 12)
#'
#' # subsetting the network to have only the first 12 pathways
#' t2 <- subset(cond1$netGO, cond1$netGO$gene1 %in% as.character(t1[,1]))
#'
#' # generate the netGOplot grouping by pathways
#' netGOplot(netCond = getNet1(pcitrifExample),
#'           resultsGO = t1,
#'           netGO = t2,
#'           anno = getAnno(pcitrifExample),
#'           groupBy = 'pathways',
#'           label = TRUE)
#'
#' # generate the netGOplot grouping by TFs
#' TFs <- getKeyTF(pcitrifExample)$TF[1:8]
#' netGOplot(netCond = getNet1(pcitrifExample),
#'           resultsGO = t1,
#'           netGO = t2,
#'           anno = getAnno(pcitrifExample),
#'           groupBy = 'TFs',
#'           TFs = TFs,
#'           label = TRUE)
#'
#' # generate the netGOplot grouping by specifics genes
#' netGOplot(netCond = getNet1(pcitrifExample),
#'           resultsGO = t1,
#'           netGO = t2,
#'           anno = getAnno(pcitrifExample),
#'           groupBy = 'genes',
#'           genes = c('ENSG00000011465', 'ENSG00000026025', 'ENSG00000075624',
#'           'ENSG00000077942', 'ENSG00000087086', 'ENSG00000087245',
#'           'ENSG00000091136', 'ENSG00000100234'),
#'           label = TRUE)
#'
#'
#'
#' @export
netGOplot <- function(netCond, resultsGO, netGO, anno, 
    groupBy = "pathways", TFs = NULL, genes = NULL, 
    label = FALSE) {
<<<<<<< HEAD
    if (groupBy == "TFs" & is.null(TFs)) {
        stop("for TFs groupBy parameter you must input some TFs")
    }
    if (groupBy == "genes" & is.null(genes)) {
        stop("for genes groupBy parameter you must input some genes")
    }
    
=======
    if(groupBy == "TFs" & is.null(TFs)){stop("for TFs groupBy parameter you must input some TFs")}
    if(groupBy == "genes" & is.null(genes)){stop("for genes groupBy parameter you must input some genes")}

>>>>>>> 5933744e
    if (groupBy == "pathways") {
        tmp <- apply(resultsGO, 1, function(x) {
            gns <- as.character(subset(netGO, netGO$gene1 == 
                as.character(x[["ID"]]))[, 2])
            tmp1 <- netCond[which(netCond$gene1 %in% 
                gns & netCond$gene2 %in% gns), ]
            tmp1$pathway <- as.character(x[["ID"]])
            return(tmp1)
        })
        tmp <- do.call(rbind, tmp)
        
        suppressMessages(tab <- fortify(as.edgedf(tmp), 
            anno, group = "pathway"))
        pt <- ggplot(tab, aes(from_id = from, to_id = to_id)) + 
            geom_net(aes(colour = class, group = class, 
                linewidth = 0.5), layout.alg = "fruchtermanreingold", 
                ealpha = 0.5, size = 3, curvature = 0.05, 
                directed = FALSE, arrowsize = 0.5, 
                na.rm = TRUE, show.legend = TRUE, fiteach = TRUE, 
                labelon = label, fontsize = 0.5, alpha = 0.25, 
                labelcolour = "black", singletons = FALSE, 
                ) + ggtitle("Network for Pathways") + 
            facet_wrap(~pathway) + theme_net() + theme(panel.background = element_rect(colour = "black"))
    } else if (groupBy == "TFs") {
        tmp1 <- apply(resultsGO, 1, function(x) {
            gns <- as.character(subset(netGO, netGO$gene1 == 
                as.character(x[["ID"]]))[, 2])
            tmp1 <- data.frame(genes = gns)
            tmp1$pathway <- as.character(x[["ID"]])
            return(tmp1)
        })
        tmp1 <- do.call(rbind, tmp1)
        
        tmp2 <- NULL
        for (i in seq_len(length(TFs))) {
            t1 <- subset(tmp1, tmp1$genes == TFs[i])
            t2 <- subset(netGO, netGO$gene1 %in% t1$pathway)
            t2$TF <- TFs[i]
            tmp2 <- rbind(tmp2, t2)
        }
        
        anno <- rbind(anno, data.frame(genes = unique(as.character(tmp2$gene1)), 
            class = "pathway"))
        suppressMessages(tab <- fortify(as.edgedf(tmp2), 
            anno, group = "TF"))
        pt <- ggplot(tab, aes(from_id = from, to_id = to_id)) + 
            geom_net(aes(colour = class, group = class, 
                linewidth = 0.5), layout.alg = "fruchtermanreingold", 
                ealpha = 0.5, size = 3, curvature = 0.05, 
                directed = FALSE, arrowsize = 0.5, 
                na.rm = TRUE, show.legend = TRUE, fiteach = TRUE, 
                labelon = label, fontsize = 0.5, alpha = 0.25, 
                labelcolour = "black", singletons = FALSE) + 
            ggtitle("Network for TFs") + facet_wrap(~TF) + 
            theme_net() + theme(panel.background = element_rect(colour = "black"))
    } else if (groupBy == "genes") {
        tmp1 <- apply(resultsGO, 1, function(x) {
            gns <- as.character(subset(netGO, netGO$gene1 == 
                as.character(x[["ID"]]))[, 2])
            tmp1 <- data.frame(genes = gns)
            tmp1$pathway <- as.character(x[["ID"]])
            return(tmp1)
        })
        tmp1 <- do.call(rbind, tmp1)
        
        tmp2 <- NULL
        for (i in seq_len(length(genes))) {
            t1 <- subset(tmp1, tmp1$genes == genes[i])
            t2 <- subset(netGO, netGO$gene1 %in% t1$pathway)
            t2$genes <- genes[i]
            tmp2 <- rbind(tmp2, t2)
        }
        
        anno <- rbind(anno, data.frame(genes = unique(as.character(tmp2$gene1)), 
            class = "pathway"))
        suppressMessages(tab <- fortify(as.edgedf(tmp2), 
            anno, group = "genes"))
        pt <- ggplot(tab, aes(from_id = from, to_id = to_id)) + 
            geom_net(aes(colour = class, group = class, 
                linewidth = 0.5), layout.alg = "fruchtermanreingold", 
                ealpha = 0.5, size = 3, curvature = 0.05, 
                directed = FALSE, arrowsize = 0.5, 
                na.rm = TRUE, show.legend = TRUE, fiteach = TRUE, 
                labelon = label, fontsize = 0.5, alpha = 0.25, 
                labelcolour = "black", singletons = FALSE) + 
            ggtitle("Network for Genes") + facet_wrap(~genes) + 
            theme_net() + theme(panel.background = element_rect(colour = "black"))
    }
    return(pt)
}
<|MERGE_RESOLUTION|>--- conflicted
+++ resolved
@@ -13,11 +13,7 @@
 #' (second element of list).
 #' @param anno Annotation of gene or TFs. Can be found in result of
 #' \code{\link{runAnalysis}} function (see \code{\link{getAnno}}).
-<<<<<<< HEAD
-#' @param groupBy Which variables do you want to group? The options are: 'pathways', 'TFs' and 'genes' (default: 'pathways').
-=======
 #' @param groupBy Which variables do you want to group? The options are: 'pathways', 'TFs' and 'genes' (default: "pathways").
->>>>>>> 5933744e
 #' @param TFs A character with selected TFs.
 #' @param genes A character with selected genes.
 #' @param label If label is TRUE, shows the names of nodes (default: FALSE).
@@ -82,109 +78,100 @@
 #'
 #'
 #' @export
-netGOplot <- function(netCond, resultsGO, netGO, anno, 
-    groupBy = "pathways", TFs = NULL, genes = NULL, 
+netGOplot <- function(netCond, resultsGO, netGO, anno,
+    groupBy = "pathways", TFs = NULL, genes = NULL,
     label = FALSE) {
-<<<<<<< HEAD
-    if (groupBy == "TFs" & is.null(TFs)) {
-        stop("for TFs groupBy parameter you must input some TFs")
-    }
-    if (groupBy == "genes" & is.null(genes)) {
-        stop("for genes groupBy parameter you must input some genes")
-    }
-    
-=======
     if(groupBy == "TFs" & is.null(TFs)){stop("for TFs groupBy parameter you must input some TFs")}
     if(groupBy == "genes" & is.null(genes)){stop("for genes groupBy parameter you must input some genes")}
 
->>>>>>> 5933744e
     if (groupBy == "pathways") {
         tmp <- apply(resultsGO, 1, function(x) {
-            gns <- as.character(subset(netGO, netGO$gene1 == 
+            gns <- as.character(subset(netGO, netGO$gene1 ==
                 as.character(x[["ID"]]))[, 2])
-            tmp1 <- netCond[which(netCond$gene1 %in% 
+            tmp1 <- netCond[which(netCond$gene1 %in%
                 gns & netCond$gene2 %in% gns), ]
             tmp1$pathway <- as.character(x[["ID"]])
             return(tmp1)
         })
         tmp <- do.call(rbind, tmp)
-        
-        suppressMessages(tab <- fortify(as.edgedf(tmp), 
+
+        suppressMessages(tab <- fortify(as.edgedf(tmp),
             anno, group = "pathway"))
-        pt <- ggplot(tab, aes(from_id = from, to_id = to_id)) + 
-            geom_net(aes(colour = class, group = class, 
-                linewidth = 0.5), layout.alg = "fruchtermanreingold", 
-                ealpha = 0.5, size = 3, curvature = 0.05, 
-                directed = FALSE, arrowsize = 0.5, 
-                na.rm = TRUE, show.legend = TRUE, fiteach = TRUE, 
-                labelon = label, fontsize = 0.5, alpha = 0.25, 
-                labelcolour = "black", singletons = FALSE, 
-                ) + ggtitle("Network for Pathways") + 
-            facet_wrap(~pathway) + theme_net() + theme(panel.background = element_rect(colour = "black"))
+        pt <- ggplot(tab, aes(from_id = from, to_id = to_id)) +
+            geom_net(aes(colour = class, group = class,
+                linewidth = 0.5), layout.alg = "fruchtermanreingold",
+                ealpha = 0.5, size = 3, curvature = 0.05,
+                directed = FALSE, arrowsize = 0.5, na.rm = TRUE,
+                show.legend = TRUE, fiteach = TRUE,
+                labelon = label, fontsize = 0.5, alpha = 0.25,
+                labelcolour = "black", singletons = FALSE,) +
+            ggtitle("Network for Pathways") + facet_wrap(~pathway) +
+            theme_net() + theme(panel.background = element_rect(colour = "black"))
     } else if (groupBy == "TFs") {
         tmp1 <- apply(resultsGO, 1, function(x) {
-            gns <- as.character(subset(netGO, netGO$gene1 == 
+            gns <- as.character(subset(netGO, netGO$gene1 ==
                 as.character(x[["ID"]]))[, 2])
             tmp1 <- data.frame(genes = gns)
             tmp1$pathway <- as.character(x[["ID"]])
             return(tmp1)
         })
         tmp1 <- do.call(rbind, tmp1)
-        
+
         tmp2 <- NULL
         for (i in seq_len(length(TFs))) {
             t1 <- subset(tmp1, tmp1$genes == TFs[i])
-            t2 <- subset(netGO, netGO$gene1 %in% t1$pathway)
+            t2 <- subset(netGO, netGO$gene1 %in%
+                t1$pathway)
             t2$TF <- TFs[i]
             tmp2 <- rbind(tmp2, t2)
         }
-        
-        anno <- rbind(anno, data.frame(genes = unique(as.character(tmp2$gene1)), 
+
+        anno <- rbind(anno, data.frame(genes = unique(as.character(tmp2$gene1)),
             class = "pathway"))
-        suppressMessages(tab <- fortify(as.edgedf(tmp2), 
+        suppressMessages(tab <- fortify(as.edgedf(tmp2),
             anno, group = "TF"))
-        pt <- ggplot(tab, aes(from_id = from, to_id = to_id)) + 
-            geom_net(aes(colour = class, group = class, 
-                linewidth = 0.5), layout.alg = "fruchtermanreingold", 
-                ealpha = 0.5, size = 3, curvature = 0.05, 
-                directed = FALSE, arrowsize = 0.5, 
-                na.rm = TRUE, show.legend = TRUE, fiteach = TRUE, 
-                labelon = label, fontsize = 0.5, alpha = 0.25, 
-                labelcolour = "black", singletons = FALSE) + 
-            ggtitle("Network for TFs") + facet_wrap(~TF) + 
+        pt <- ggplot(tab, aes(from_id = from, to_id = to_id)) +
+            geom_net(aes(colour = class, group = class,
+                linewidth = 0.5), layout.alg = "fruchtermanreingold",
+                ealpha = 0.5, size = 3, curvature = 0.05,
+                directed = FALSE, arrowsize = 0.5, na.rm = TRUE,
+                show.legend = TRUE, fiteach = TRUE,
+                labelon = label, fontsize = 0.5, alpha = 0.25,
+                labelcolour = "black", singletons = FALSE) +
+            ggtitle("Network for TFs") + facet_wrap(~TF) +
             theme_net() + theme(panel.background = element_rect(colour = "black"))
     } else if (groupBy == "genes") {
         tmp1 <- apply(resultsGO, 1, function(x) {
-            gns <- as.character(subset(netGO, netGO$gene1 == 
+            gns <- as.character(subset(netGO, netGO$gene1 ==
                 as.character(x[["ID"]]))[, 2])
             tmp1 <- data.frame(genes = gns)
             tmp1$pathway <- as.character(x[["ID"]])
             return(tmp1)
         })
         tmp1 <- do.call(rbind, tmp1)
-        
+
         tmp2 <- NULL
         for (i in seq_len(length(genes))) {
             t1 <- subset(tmp1, tmp1$genes == genes[i])
-            t2 <- subset(netGO, netGO$gene1 %in% t1$pathway)
+            t2 <- subset(netGO, netGO$gene1 %in%
+                t1$pathway)
             t2$genes <- genes[i]
             tmp2 <- rbind(tmp2, t2)
         }
-        
-        anno <- rbind(anno, data.frame(genes = unique(as.character(tmp2$gene1)), 
+
+        anno <- rbind(anno, data.frame(genes = unique(as.character(tmp2$gene1)),
             class = "pathway"))
-        suppressMessages(tab <- fortify(as.edgedf(tmp2), 
+        suppressMessages(tab <- fortify(as.edgedf(tmp2),
             anno, group = "genes"))
-        pt <- ggplot(tab, aes(from_id = from, to_id = to_id)) + 
-            geom_net(aes(colour = class, group = class, 
-                linewidth = 0.5), layout.alg = "fruchtermanreingold", 
-                ealpha = 0.5, size = 3, curvature = 0.05, 
-                directed = FALSE, arrowsize = 0.5, 
-                na.rm = TRUE, show.legend = TRUE, fiteach = TRUE, 
-                labelon = label, fontsize = 0.5, alpha = 0.25, 
-                labelcolour = "black", singletons = FALSE) + 
-            ggtitle("Network for Genes") + facet_wrap(~genes) + 
-            theme_net() + theme(panel.background = element_rect(colour = "black"))
+        pt <- ggplot(tab, aes(from_id = from, to_id = to_id)) +
+            geom_net(aes(colour = class, group = class,
+                linewidth = 0.5), layout.alg = "fruchtermanreingold",
+                ealpha = 0.5, size = 3, curvature = 0.05,
+                directed = FALSE, arrowsize = 0.5, na.rm = TRUE,
+                show.legend = TRUE, fiteach = TRUE, labelon = label,
+                fontsize = 0.5, alpha = 0.25, labelcolour = "black",
+                singletons = FALSE) + ggtitle("Network for Genes") +
+            facet_wrap(~genes) + theme_net() + theme(panel.background = element_rect(colour = "black"))
     }
     return(pt)
 }
