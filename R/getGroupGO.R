--- conflicted
+++ resolved
@@ -5,15 +5,9 @@
 #' a specific level.
 #'
 #' @param genes Character vector with the genes to perform the functional profile.
-<<<<<<< HEAD
-#' @param ont One of 'MF', 'BP', and 'CC' subontologies (default: 'BP').
+#' @param ont One of 'MF', 'BP', and 'CC' subontologies (default: "BP").
 #' @param keyType Key type of inputted genes (i.e. 'ENSEMBL', 'SYMBOL', 'ENTREZID').
 #' @param annoPkg Package of annotation of specific organism (i.e. org.Hs.eg.db, org.Bt.eg.db, org.Rn.eg.db, etc).
-=======
-#' @param ont One of 'MF', 'BP', and 'CC' subontologies (default: "BP").
-#' @param keyType key type of input gene (i.e. 'ENSEMBL', 'SYMBOL', 'ENTREZID').
-#' @param annoPkg Package of annotation of specific organism (OrgDb).
->>>>>>> 5933744e
 #'
 #' @return
 #' Returns an list with the results of the functional profile of the genes and a
@@ -45,23 +39,11 @@
 #' @export
 getGroupGO <- function(genes, ont = "BP", keyType = NULL,
     annoPkg = NULL) {
-<<<<<<< HEAD
-    if (missing(keyType)) {
-        stop("No \"keyType\" parameter provided")
-    }
-    if (missing(annoPkg)) {
-        stop("No \"annoPkg\" parameter provided")
-    }
-    
-    ggo <- groupGO(gene = as.character(genes), OrgDb = annoPkg, 
-        ont = ont, readable = FALSE, keyType = keyType, 
-=======
     if(missing(keyType)){stop("No \"keyType\" parameter provided")}
     if(missing(annoPkg)){stop("No \"annoPkg\" parameter provided")}
 
     ggo <- groupGO(gene = as.character(genes), OrgDb = annoPkg,
         ont = ont, readable = FALSE, keyType = keyType,
->>>>>>> 5933744e
         level = 3)
 
     results <- ggo@result
