--- conflicted
+++ resolved
@@ -20,15 +20,8 @@
 #'
 #' @export
 countsToTPM <- function(counts) {
-<<<<<<< HEAD
-    if (!is.data.frame(counts) & !is.matrix(counts)) {
-        stop("input must be a count dataframe or a matrix")
-    }
-    
-=======
     if(!is.data.frame(counts) & !is.matrix(counts)){stop("input must be a count dataframe or a matrix")}
 
->>>>>>> 5933744e
     return(apply(counts, 2, function(x) {
         (1e+06 * x)/sum(x)
     }))
