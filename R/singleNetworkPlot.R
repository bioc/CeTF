--- conflicted
+++ resolved
@@ -27,7 +27,7 @@
 #'                    ncond2= 10,
 #'                    tolType = 'mean',
 #'                    diffMethod = 'Reverter',
-#'                    data.type = 'counts')
+#'                    data.type = "counts")
 #' # plotting networks conditions
 #' singleNetworkPlot(out)
 #'
@@ -35,63 +35,56 @@
 #'
 #' @export
 singleNetworkPlot <- function(x) {
-<<<<<<< HEAD
-    if (!is(x, "pcitrif")) {
-        stop("the input must be a pcitrif class object")
-    }
-    
-=======
     if(!is(x, "pcitrif")){stop("the input must be a pcitrif class object")}
 
->>>>>>> 5933744e
     TFs <- as.character(x@step4$keytf$TF)
-    mainTFs <- x@step4$keytf[order(x@step4$keytf$freq.diff, 
+    mainTFs <- x@step4$keytf[order(x@step4$keytf$freq.diff,
         decreasing = TRUE), ]
-    
+
     # cond1
     nt1 <- network(x@step4$network_cond1, directed = FALSE)
-    genes1 <- unique(c(as.character(x@step4$network_cond1$gene1), 
+    genes1 <- unique(c(as.character(x@step4$network_cond1$gene1),
         as.character(x@step4$network_cond1$gene2)))
     gns1 <- setdiff(genes1, TFs)
     x1 <- network.vertex.names(nt1)
-    x1 <- factor(ifelse(x1 %in% TFs, "TFs", ifelse(x1 %in% 
+    x1 <- factor(ifelse(x1 %in% TFs, "TFs", ifelse(x1 %in%
         gns1, "Gene", "")))
     nt1 %v% "color" <- as.character(x1)
     y <- c("#4DAF4A", "#E41A1C")
     names(y) = levels(x1)
-    labels <- c(as.character(head(mainTFs, 2)[, 1]), 
+    labels <- c(as.character(head(mainTFs, 2)[, 1]),
         as.character(tail(mainTFs, 2)[, 1]))
-    pt1 <- ggnet2(nt1, color = "color", color.legend = "", 
-        palette = y, edge.size = 0.5, edge.color = "gray70", 
-        label.size = 0.5, alpha = 0.75, size = "degree", 
-        edge.alpha = 0.5, label = labels, legend.position = "bottom") + 
-        coord_equal() + guides(size = FALSE) + ggtitle(paste("Network:", 
-        gsub("freq.", "", colnames(x@step4$keytf)[5]))) + 
-        theme(panel.background = element_rect(fill = "white", 
+    pt1 <- ggnet2(nt1, color = "color", color.legend = "",
+        palette = y, edge.size = 0.5, edge.color = "gray70",
+        label.size = 0.5, alpha = 0.75, size = "degree",
+        edge.alpha = 0.5, label = labels, legend.position = "bottom") +
+        coord_equal() + guides(size = FALSE) + ggtitle(paste("Network:",
+        gsub("freq.", "", colnames(x@step4$keytf)[5]))) +
+        theme(panel.background = element_rect(fill = "white",
             colour = "grey50"))
-    
+
     # cond2
     nt2 <- network(x@step4$network_cond2, directed = FALSE)
-    genes2 <- unique(c(as.character(x@step4$network_cond2$gene1), 
+    genes2 <- unique(c(as.character(x@step4$network_cond2$gene1),
         as.character(x@step4$network_cond2$gene2)))
     gns2 <- setdiff(genes2, TFs)
     x2 <- network.vertex.names(nt2)
-    x2 <- factor(ifelse(x2 %in% TFs, "TFs", ifelse(x2 %in% 
+    x2 <- factor(ifelse(x2 %in% TFs, "TFs", ifelse(x2 %in%
         gns2, "Gene", "")))
     nt2 %v% "color" <- as.character(x2)
     y <- c("#4DAF4A", "#E41A1C")
     names(y) = levels(x2)
-    labels <- c(as.character(head(mainTFs, 2)[, 1]), 
+    labels <- c(as.character(head(mainTFs, 2)[, 1]),
         as.character(tail(mainTFs, 2)[, 1]))
-    pt2 <- ggnet2(nt2, color = "color", color.legend = "", 
-        palette = y, edge.size = 0.5, edge.color = "gray70", 
-        label.size = 0.5, alpha = 0.75, size = "degree", 
-        edge.alpha = 0.5, label = labels, legend.position = "bottom") + 
-        coord_equal() + guides(size = FALSE) + ggtitle(paste("Network:", 
-        gsub("freq.", "", colnames(x@step4$keytf)[6]))) + 
-        theme(panel.background = element_rect(fill = "white", 
+    pt2 <- ggnet2(nt2, color = "color", color.legend = "",
+        palette = y, edge.size = 0.5, edge.color = "gray70",
+        label.size = 0.5, alpha = 0.75, size = "degree",
+        edge.alpha = 0.5, label = labels, legend.position = "bottom") +
+        coord_equal() + guides(size = FALSE) + ggtitle(paste("Network:",
+        gsub("freq.", "", colnames(x@step4$keytf)[6]))) +
+        theme(panel.background = element_rect(fill = "white",
             colour = "grey50"))
-    
-    return(ggarrange(pt1, pt2, ncol = 2, common.legend = TRUE, 
+
+    return(ggarrange(pt1, pt2, ncol = 2, common.legend = TRUE,
         legend = "bottom"))
 }