--- conflicted
+++ resolved
@@ -2,11 +2,7 @@
 Type: Package
 Title: Coexpression for Transcription Factors using Regulatory Impact Factors 
   and Partial Correlation and Information Theory analysis
-<<<<<<< HEAD
-Version: 1.5.3
-=======
 Version: 1.11.1
->>>>>>> d3711000
 Authors@R: c(person("Carlos Alberto", "Oliveira de Biagi Junior", email = 
   "cbiagijr@gmail.com", role = c("aut", "cre")), person("Ricardo", "Perecin 
   Nociti", email = "rnociti@gmail.com", role = c("aut")), person("Breno", 
@@ -29,19 +25,6 @@
   layer of information for gene expression studies (Microarray, RNA-seq and 
   single-cell RNA-seq data).
 Imports: circlize, ComplexHeatmap, clusterProfiler, DESeq2, dplyr, 
-<<<<<<< HEAD
-  GenomicTools, GenomicTools.fileHandler, GGally, ggnetwork, ggplot2, 
-  ggpubr, ggrepel, graphics, grid, igraph, Matrix, network, 
-  Rcpp, RCy3, stats, SummarizedExperiment, S4Vectors, utils
-Suggests: airway, kableExtra, knitr, org.Hs.eg.db, rmarkdown, testthat
-SystemRequirements: libcurl4-openssl-dev, libxml2-dev, libssl-dev, gfortran, 
-  build-essential, libz-dev, zlib1g-dev
-Depends: R (>= 4.0), methods
-License: GPL-3
-Encoding: UTF-8
-LazyData: true
-RoxygenNote: 7.1.1
-=======
   GenomicTools.fileHandler, GGally, ggnetwork, ggplot2, 
   ggpubr, ggrepel, graphics, grid, igraph, Matrix, network, 
   Rcpp, RCy3, stats, SummarizedExperiment, S4Vectors, utils, methods
@@ -53,7 +36,6 @@
 Encoding: UTF-8
 LazyData: true
 RoxygenNote: 7.2.3
->>>>>>> d3711000
 biocViews: Sequencing, RNASeq, Microarray, GeneExpression, Transcription, 
   Normalization, DifferentialExpression, SingleCell, Network, 
   Regression, ChIPSeq, ImmunoOncology, Coverage
