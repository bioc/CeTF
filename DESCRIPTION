Package: CeTF
Type: Package
Title: Coexpression for Transcription Factors using Regulatory Impact Factors 
  and Partial Correlation and Information Theory analysis
<<<<<<< HEAD
Version: 1.0.0
=======
Version: 1.1.1
>>>>>>> 5f3126ee
Authors@R: c(person("Carlos Alberto", "Oliveira de Biagi Junior", email = 
  "cbiagijr@gmail.com", role = c("aut", "cre")), person("Ricardo", "Perecin 
  Nociti", email = "rnociti@gmail.com", role = c("aut")), person("Breno", 
  "Osvaldo Funicheli", email = "osvaldobreno99@gmail.com ", role = c("aut")), 
  person("João Paulo", "Bianchi Ximenez", email = "joaopaulo.ximenez@me.com", 
  role = c("ctb")), person("Patrícia", "de Cássia Ruy", email = 
  "patiruy@gmail.com", role = c("ctb")), person("Marcelo", "Gomes de Paula", 
  email = "marcelogomesrp@gmail.com", role = c("ctb")), person("Rafael", "dos 
  Santos Bezerra", email = "rafaelbezerra50@yahoo.com", role = c("ctb")), 
  person("Wilson", "Araújo da Silva Junior", email = "wilsonjr@usp.br", role = 
  c("aut", "ths")))
Description: This package provides the necessary functions for performing the 
  Partial Correlation coefficient with Information Theory (PCIT) (Reverter and 
  Chan 2008) and Regulatory Impact Factors (RIF) (Reverter et al. 2010) 
  algorithm. The PCIT algorithm identifies meaningful correlations to define 
  edges in a weighted network and can be applied to any correlation-based 
  network including but not limited to gene co-expression networks, while the 
  RIF algorithm identify critical Transcription Factors (TF) from gene 
  expression data. These two algorithms when combined provide a very relevant 
  layer of information for gene expression studies (Microarray, RNA-seq and 
  single-cell RNA-seq data).
Imports: circlize, ComplexHeatmap, crayon, clusterProfiler, DESeq2, dplyr, 
  GenomicTools, GenomicTools.fileHandler, ggnetwork, GGally, ggplot2, ggpubr, 
  ggrepel, graphics, grDevices, grid, igraph, network, pbapply, RColorBrewer, 
  RCy3, reshape2, S4Vectors, scales, stats, SummarizedExperiment, tidyr, utils, 
  WebGestaltR
Suggests: airway, kableExtra, knitr, org.Hs.eg.db, rmarkdown, testthat
Depends: R (>= 4.0), methods
License: GPL-3
Encoding: UTF-8
LazyData: true
RoxygenNote: 7.1.0
biocViews: Sequencing, RNASeq, Microarray, GeneExpression, Transcription,
        Normalization, DifferentialExpression, SingleCell, Network, 
        Regression, ChIPSeq, ImmunoOncology, Coverage
VignetteBuilder: knitr
<|MERGE_RESOLUTION|>--- conflicted
+++ resolved
@@ -1,45 +1,41 @@
-Package: CeTF
-Type: Package
-Title: Coexpression for Transcription Factors using Regulatory Impact Factors 
-  and Partial Correlation and Information Theory analysis
-<<<<<<< HEAD
-Version: 1.0.0
-=======
-Version: 1.1.1
->>>>>>> 5f3126ee
-Authors@R: c(person("Carlos Alberto", "Oliveira de Biagi Junior", email = 
-  "cbiagijr@gmail.com", role = c("aut", "cre")), person("Ricardo", "Perecin 
-  Nociti", email = "rnociti@gmail.com", role = c("aut")), person("Breno", 
-  "Osvaldo Funicheli", email = "osvaldobreno99@gmail.com ", role = c("aut")), 
-  person("João Paulo", "Bianchi Ximenez", email = "joaopaulo.ximenez@me.com", 
-  role = c("ctb")), person("Patrícia", "de Cássia Ruy", email = 
-  "patiruy@gmail.com", role = c("ctb")), person("Marcelo", "Gomes de Paula", 
-  email = "marcelogomesrp@gmail.com", role = c("ctb")), person("Rafael", "dos 
-  Santos Bezerra", email = "rafaelbezerra50@yahoo.com", role = c("ctb")), 
-  person("Wilson", "Araújo da Silva Junior", email = "wilsonjr@usp.br", role = 
-  c("aut", "ths")))
-Description: This package provides the necessary functions for performing the 
-  Partial Correlation coefficient with Information Theory (PCIT) (Reverter and 
-  Chan 2008) and Regulatory Impact Factors (RIF) (Reverter et al. 2010) 
-  algorithm. The PCIT algorithm identifies meaningful correlations to define 
-  edges in a weighted network and can be applied to any correlation-based 
-  network including but not limited to gene co-expression networks, while the 
-  RIF algorithm identify critical Transcription Factors (TF) from gene 
-  expression data. These two algorithms when combined provide a very relevant 
-  layer of information for gene expression studies (Microarray, RNA-seq and 
-  single-cell RNA-seq data).
-Imports: circlize, ComplexHeatmap, crayon, clusterProfiler, DESeq2, dplyr, 
-  GenomicTools, GenomicTools.fileHandler, ggnetwork, GGally, ggplot2, ggpubr, 
-  ggrepel, graphics, grDevices, grid, igraph, network, pbapply, RColorBrewer, 
-  RCy3, reshape2, S4Vectors, scales, stats, SummarizedExperiment, tidyr, utils, 
-  WebGestaltR
-Suggests: airway, kableExtra, knitr, org.Hs.eg.db, rmarkdown, testthat
-Depends: R (>= 4.0), methods
-License: GPL-3
-Encoding: UTF-8
-LazyData: true
-RoxygenNote: 7.1.0
-biocViews: Sequencing, RNASeq, Microarray, GeneExpression, Transcription,
-        Normalization, DifferentialExpression, SingleCell, Network, 
-        Regression, ChIPSeq, ImmunoOncology, Coverage
-VignetteBuilder: knitr
+Package: CeTF
+Type: Package
+Title: Coexpression for Transcription Factors using Regulatory Impact Factors 
+  and Partial Correlation and Information Theory analysis
+Version: 1.0.1
+Authors@R: c(person("Carlos Alberto", "Oliveira de Biagi Junior", email = 
+  "cbiagijr@gmail.com", role = c("aut", "cre")), person("Ricardo", "Perecin 
+  Nociti", email = "rnociti@gmail.com", role = c("aut")), person("Breno", 
+  "Osvaldo Funicheli", email = "osvaldobreno99@gmail.com ", role = c("aut")), 
+  person("João Paulo", "Bianchi Ximenez", email = "joaopaulo.ximenez@me.com", 
+  role = c("ctb")), person("Patrícia", "de Cássia Ruy", email = 
+  "patiruy@gmail.com", role = c("ctb")), person("Marcelo", "Gomes de Paula", 
+  email = "marcelogomesrp@gmail.com", role = c("ctb")), person("Rafael", "dos 
+  Santos Bezerra", email = "rafaelbezerra50@yahoo.com", role = c("ctb")), 
+  person("Wilson", "Araújo da Silva Junior", email = "wilsonjr@usp.br", role = 
+  c("aut", "ths")))
+Description: This package provides the necessary functions for performing the 
+  Partial Correlation coefficient with Information Theory (PCIT) (Reverter and 
+  Chan 2008) and Regulatory Impact Factors (RIF) (Reverter et al. 2010) 
+  algorithm. The PCIT algorithm identifies meaningful correlations to define 
+  edges in a weighted network and can be applied to any correlation-based 
+  network including but not limited to gene co-expression networks, while the 
+  RIF algorithm identify critical Transcription Factors (TF) from gene 
+  expression data. These two algorithms when combined provide a very relevant 
+  layer of information for gene expression studies (Microarray, RNA-seq and 
+  single-cell RNA-seq data).
+Imports: circlize, ComplexHeatmap, crayon, clusterProfiler, DESeq2, dplyr, 
+  GenomicTools, GenomicTools.fileHandler, ggnetwork, GGally, ggplot2, ggpubr, 
+  ggrepel, graphics, grDevices, grid, igraph, network, pbapply, RColorBrewer, 
+  RCy3, reshape2, S4Vectors, scales, stats, SummarizedExperiment, tidyr, utils, 
+  WebGestaltR
+Suggests: airway, kableExtra, knitr, org.Hs.eg.db, rmarkdown, testthat
+Depends: R (>= 4.0), methods
+License: GPL-3
+Encoding: UTF-8
+LazyData: true
+RoxygenNote: 7.1.0
+biocViews: Sequencing, RNASeq, Microarray, GeneExpression, Transcription,
+        Normalization, DifferentialExpression, SingleCell, Network, 
+        Regression, ChIPSeq, ImmunoOncology, Coverage
+VignetteBuilder: knitr